--- conflicted
+++ resolved
@@ -92,11 +92,7 @@
   // DISPARITY NODELET
   XmlRpc::XmlRpcValue disparity_params;
   disparity_params["approximate_sync"] = true;
-<<<<<<< HEAD
-  disparity_params["queue_size"] = 10;
-=======
   disparity_params["queue_size"] = queue_size;
->>>>>>> 91d9f3e5
 
   nodelet::M_string disparity_remap;
   disparity_remap["left/image_rect"] =
